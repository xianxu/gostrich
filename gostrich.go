package gostrich

/*
 * Some basics for setting up a service:
 *   - report stats
 *   - NamedLogger, custom location of logger etc.
 */
import (
	"encoding/json"
	"flag"
	"fmt"
	"log"
	"math"
	"math/rand"
	"net/http"
	"os"
	"runtime"
	"runtime/pprof"
	"sort"
	"strconv"
	"strings"
	"sync"
	"sync/atomic"
	"time"
<<<<<<< HEAD
=======
	"math/rand"
	"syscall"
>>>>>>> 0b9a6ea7
)

//TODO: docs
//TODO: add some type of logging support, different logging levels. strange core golang lib doesn't support it.
//      also add command line arguments to support specifying different logging levels.
// 		expose command line and memory stats.
//TODO: split this file, it's getting big with random util funcs.
//TODO: logging lib seems not good
import _ "expvar"
import _ "net/http/pprof"

var (
	// command line arguments that can be used to customize this module's singleton
	AdminPort       = flag.Int("admin_port", 8300, "admin port")
	DebugPort       = flag.Int("debug_port", 6300, "debug port")
	JsonLineBreak   = flag.Bool("json_line_break", true, "whether break lines for json")
	StatsSampleSize = flag.Int("stats_sample_size", 1001, "how many samples to keep for stats, "+
		"to compute average etc.")
	PortOffset = flag.Int("port_offset", 0, "Offset serving port by this much. This is used "+
		"to start up multiple services on same host")

	// debugging
	NumCPU     = flag.Int("num_cpu", 1, "Number of cpu to use. Use 0 to use all CPU")
	CpuProfile = flag.String("cpu_profile", "", "Write cpu profile to file")
	LogLevel   = flag.Int("log_level", 1, "Numeric level of logging. (0:dbg, 1:info, 2:warn, 3:err)")
	LogOutput  = flag.String("log_output", "", "Where to log to, default to stderr")

	StartUpTime = time.Now().Unix() // start up time

	// internal states
	adminLock = sync.Mutex{}
	admin     *adminServer // singleton stats, that's "typically" what you need
	logger    = NamedLogger("[Gostrich]")

	rawLog *log.Logger = nil
)

/*
 * An Admin provides a start up method and get root of stats collector.
 */
type Admin interface {
	StartToLive(registers []func(*http.ServeMux)) error
	GetStats() Stats
}

/*
 * The interface used to collect various stats. It provides counters, gauges, labels and stats.
 * It also provides a way to scope Stats collector to a prefixed scope. All implementation should
 * be thread safe.
 */
type Stats interface {
	Counter(name string) Counter
	AddGauge(name string, gauge func() float64) bool
	AddLabel(name string, label func() string) bool
	Statistics(name string) IntSampler
	Scoped(name string) Stats
}

/*
 * Counter represents a thread safe way of keeping track of a single count.
 */
type Counter interface {
	Incr(by int64) int64
	Get() int64
}

/*
 * Sampler maintains a sample of input stream of numbers.
 */
type IntSampler interface {
	Observe(f int64)
	Sampled() []int64
	Clear()
	// how many samples we keep
	Length() int
	Count() int64
}

/*
 * One implementation of sampler, it does so by keeping track of last n items. It also keeps
 * track of overall count and sum, so historical average can be calculated.
 */
type intSampler struct {
	// historical
	count  int64
	sum    int64
	length int

	// thread safe buffer
	cache []int64
}

/*
 * This is just a intSampler with preallocated buffer that gostrich use internally
 */
type intSamplerWithClone struct {
	*intSampler
	// cloned cache's used to do stats reporting, where we need to sort the content of cache.
	clonedCache []int64
}

/*
 * myInt64 will be a Counter.
 */
type myInt64 int64

/*
 * will be a Stats
 */
type statsRecord struct {
	// Global lock's bad, user should keep references to actual collectors, such as Counters
	// instead of doing name resolution each every time.
	lock sync.RWMutex

	counters map[string]*int64
	gauges   map[string]func() float64
	labels   map[string]func() string

	samplerSize int // val
	statistics  map[string]*intSamplerWithClone
}

type adminServer struct {
	stats        *statsRecord
	shutdownHook func()
}

/*
 * statsRecord with a scope name, it prefix all stats with this scope name.
 */
type scopedStatsRecord struct {
	base  *statsRecord
	scope string
}

/*
 * Stats that can be served through HTTP
 */
type statsHttp struct {
	*statsRecord
	address string
}

/*
 * Serves Json endpoint.
 */
type statsHttpJson struct {
	*statsHttp
	jsonLineBreak bool
}

/*
 * Serves Txt endpoint.
 */
type statsHttpTxt statsHttp

/*
 * Creates a sampler of given size
 */
func NewIntSampler(size int) *intSampler {
	return &intSampler{
		0,
		0,
		size,
		make([]int64, size),
	}
}

func NewIntSamplerWithClone(size int) *intSamplerWithClone {
	return &intSamplerWithClone{
		&intSampler{
			0,
			0,
			size,
			make([]int64, size),
		},
		make([]int64, size),
	}
}

func (s *intSampler) Observe(f int64) {
	count := atomic.AddInt64(&(s.count), 1)
	atomic.AddInt64(&(s.sum), f)
	atomic.StoreInt64(&s.cache[int((count-1)%int64(s.length))], f)
}

// Note: what's returned is not thread safe, caller needs to use thread safe way to access its
// element, such as atomic.LoadInt64 on each element, to be safe. It is provided to avoid
// allocating another cache.
func (s *intSampler) Sampled() []int64 {
	n := atomic.LoadInt64(&(s.count))
	if n < int64(s.length) {
		return s.cache[0:n]
	}
	return s.cache
}

func (s *intSampler) Clear() {
	atomic.StoreInt64(&s.count, 0)
	atomic.StoreInt64(&s.sum, 0)
	for i := range s.cache {
		atomic.StoreInt64(&s.cache[i], 0)
	}
}

func (s *intSampler) Length() int {
	return s.length
}
func (s *intSampler) Count() int64 {
	return s.count
}

/*
 * Create a new stats object
 */
func NewStats(sampleSize int) *statsRecord {
	return &statsRecord{
		sync.RWMutex{},
		make(map[string]*int64),
		make(map[string]func() float64),
		make(map[string]func() string),
		sampleSize,
		make(map[string]*intSamplerWithClone),
	}
}

func (sr *statsRecord) Counter(name string) Counter {
	sr.lock.RLock()
	if v, ok := sr.counters[name]; ok {
		sr.lock.RUnlock()
		return (*myInt64)(v)
	}
	sr.lock.RUnlock()

	sr.lock.Lock()
	defer sr.lock.Unlock()

	if v, ok := sr.counters[name]; ok {
		return (*myInt64)(v)
	}

	var v int64
	vv := &v
	sr.counters[name] = vv
	return (*myInt64)(vv)
}

func (sr *statsRecord) AddGauge(name string, gauge func() float64) bool {
	sr.lock.RLock()
	if _, ok := sr.gauges[name]; ok {
		sr.lock.RUnlock()
		return false
	}
	sr.lock.RUnlock()

	sr.lock.Lock()
	defer sr.lock.Unlock()

	if _, ok := sr.gauges[name]; ok {
		return false
	}

	sr.gauges[name] = gauge
	return true
}

func (sr *statsRecord) AddLabel(name string, label func() string) bool {
	sr.lock.RLock()
	if _, ok := sr.labels[name]; ok {
		sr.lock.RUnlock()
		return false
	}
	sr.lock.RUnlock()

	sr.lock.Lock()
	defer sr.lock.Unlock()

	if _, ok := sr.labels[name]; ok {
		return false
	}

	sr.labels[name] = label
	return true
}

func (sr *statsRecord) Statistics(name string) IntSampler {
	sr.lock.RLock()
	if v, ok := sr.statistics[name]; ok {
		sr.lock.RUnlock()
		return (v)
	}
	sr.lock.RUnlock()

	sr.lock.Lock()
	defer sr.lock.Unlock()

	if v, ok := sr.statistics[name]; ok {
		return (v)
	}

	vv := NewIntSamplerWithClone(sr.samplerSize)
	sr.statistics[name] = vv
	return vv
}

func (sr *statsRecord) Scoped(name string) Stats {
	return &scopedStatsRecord{
		sr,
		name,
	}
}

func (ssr *scopedStatsRecord) Counter(name string) Counter {
	return ssr.base.Counter(ssr.scope + "/" + name)
}

func (ssr *scopedStatsRecord) AddGauge(name string, gauge func() float64) bool {
	return ssr.base.AddGauge(ssr.scope+"/"+name, gauge)
}

func (ssr *scopedStatsRecord) AddLabel(name string, label func() string) bool {
	return ssr.base.AddLabel(ssr.scope+"/"+name, label)
}
func (ssr *scopedStatsRecord) Statistics(name string) IntSampler {
	return ssr.base.Statistics(ssr.scope + "/" + name)
}

func (ssr *scopedStatsRecord) Scoped(name string) Stats {
	return &scopedStatsRecord{
		ssr.base,
		ssr.scope + "/" + name,
	}
}

func (c *myInt64) Incr(by int64) int64 {
	return atomic.AddInt64((*int64)(c), by)
}

func (c *myInt64) Get() int64 {
	return atomic.LoadInt64((*int64)(c))
}

// represent sorted numbers, with a name
type sortedValues struct {
	name   string
	values []float64
}

/*
 * Output a sorted array of float64 as percentile in Json format.
 */
func sortedToJson(w http.ResponseWriter, array []int64, count int64, sum int64) {
	fmt.Fprintf(w, "{")
	length := len(array)
	l1 := length - 1
	if length > 0 {
		// historical
		fmt.Fprintf(w, "\"count\":%v,", count)
		fmt.Fprintf(w, "\"sum\":%v,", sum)
		fmt.Fprintf(w, "\"average\":%v,", float64(sum)/float64(count))

		// percentile
		fmt.Fprintf(w, "\"minimum\":%v,", array[0])
		fmt.Fprintf(w, "\"p25\":%v,", array[int(math.Min(0.25*float64(length), float64(l1)))])
		fmt.Fprintf(w, "\"p50\":%v,", array[int(math.Min(0.50*float64(length), float64(l1)))])
		fmt.Fprintf(w, "\"p75\":%v,", array[int(math.Min(0.75*float64(length), float64(l1)))])
		fmt.Fprintf(w, "\"p90\":%v,", array[int(math.Min(0.90*float64(length), float64(l1)))])
		fmt.Fprintf(w, "\"p99\":%v,", array[int(math.Min(0.99*float64(length), float64(l1)))])
		fmt.Fprintf(w, "\"p999\":%v,", array[int(math.Min(0.999*float64(length), float64(l1)))])
		fmt.Fprintf(w, "\"maximum\":%v", array[l1])
	}
	fmt.Fprintf(w, "}")
}

/*
 * Output a sorted array of float64 as percentile in text format.
 */
func sortedToTxt(w http.ResponseWriter, array []int64, count int64, sum int64) {
	length := len(array)
	l1 := length - 1
	fmt.Fprintf(w, "(")
	if length > 0 {
		// historical
		fmt.Fprintf(w, "count=%v, ", count)
		fmt.Fprintf(w, "sum=%v, ", sum)
		fmt.Fprintf(w, "average=%v, ", float64(sum)/float64(count))

		// percentile
		fmt.Fprintf(w, "minimum=%v, ", array[0])
		fmt.Fprintf(w, "p25=%v, ", array[int(math.Min(0.25*float64(length), float64(l1)))])
		fmt.Fprintf(w, "p50=%v, ", array[int(math.Min(0.50*float64(length), float64(l1)))])
		fmt.Fprintf(w, "p75=%v, ", array[int(math.Min(0.75*float64(length), float64(l1)))])
		fmt.Fprintf(w, "p90=%v, ", array[int(math.Min(0.90*float64(length), float64(l1)))])
		fmt.Fprintf(w, "p99=%v, ", array[int(math.Min(0.99*float64(length), float64(l1)))])
		fmt.Fprintf(w, "p999=%v, ", array[int(math.Min(0.999*float64(length), float64(l1)))])

		fmt.Fprintf(w, "maximum=%v", array[l1])
	}
	fmt.Fprintf(w, ")")
}

func jsonEncode(v interface{}) string {
	if b, err := json.Marshal(v); err == nil {
		return string(b)
	}
	return "bad_json_value"
}

func (sr *statsHttpJson) breakLines() string {
	if sr.jsonLineBreak {
		return "\n"
	}
	return ""
}

/*
 * High perf freeze content of a sampler and sort it
 */
func freezeAndSort(s *intSamplerWithClone) (int64, int64, []int64) {
	// freeze, there might be a drift, we are fine
	count := atomic.LoadInt64(&s.count)
	sum := atomic.LoadInt64(&s.sum)

	// copy cache
	for i := range s.cache {
		s.clonedCache[i] = atomic.LoadInt64(&(s.cache[i]))
	}
	v := s.clonedCache
	if count < int64(s.length) {
		v = s.clonedCache[0:int(count)]
	}
	sort.Sort(Int64Slice(v))
	return count, sum, v
}

/*
 * Admin HTTP handler Json endpoint.
 */
func (sr *statsHttpJson) ServeHTTP(w http.ResponseWriter, r *http.Request) {
	// no more stats can be created during reporting, existing stats can be updated.
	sr.lock.RLock()
	defer sr.lock.RUnlock()

	w.Header().Set("Content-Type", "application/json; charset=utf-8")
	fmt.Fprintf(w, "{"+sr.breakLines())
	first := true
	// counters
	for k, v := range sr.counters {
		if !first {
			fmt.Fprintf(w, ","+sr.breakLines())
		}
		first = false
		fmt.Fprintf(w, "%v: %v", jsonEncode(k), *v)
	}
	// gauges
	for k, f := range sr.gauges {
		if !first {
			fmt.Fprintf(w, ","+sr.breakLines())
		}
		first = false
		fmt.Fprintf(w, "%v: %v", jsonEncode(k), f())
	}
	// labels
	for k, f := range sr.labels {
		if !first {
			fmt.Fprintf(w, ","+sr.breakLines())
		}
		first = false
		fmt.Fprintf(w, "%v: %v", jsonEncode(k), jsonEncode(f()))
	}
	// stats
	for k, v := range sr.statistics {
		count, sum, vv := freezeAndSort(v)
		if count > 0 {
			if !first {
				fmt.Fprintf(w, ","+sr.breakLines())
			}
			first = false
			fmt.Fprintf(w, "%v: ", jsonEncode(k))
			sortedToJson(w, vv, count, sum)
			fmt.Fprintf(w, "\n")
		}
	}
	fmt.Fprintf(w, sr.breakLines()+"}"+sr.breakLines())
}

/*
 * Admin HTTP handler txt endpoint.
 */
func (sr *statsHttpTxt) ServeHTTP(w http.ResponseWriter, r *http.Request) {
	// no more stats can be created during reporting, existing stats can be updated.
	sr.lock.RLock()
	defer sr.lock.RUnlock()

	w.Header().Set("Content-Type", "text/plain; charset=utf-8")
	// counters
	for k, v := range sr.counters {
		fmt.Fprintf(w, "%v: %v\n", k, *v)
	}
	// gauges
	for k, f := range sr.gauges {
		fmt.Fprintf(w, "%v: %v\n", k, f())
	}
	// labels
	for k, f := range sr.labels {
		fmt.Fprintf(w, "%v: %v\n", k, f())
	}
	// stats
	for k, v := range sr.statistics {
		count, sum, vv := freezeAndSort(v)
		if count > 0 {
			fmt.Fprintf(w, "%v: ", k)
			sortedToTxt(w, vv, count, sum)
			fmt.Fprintf(w, "\n")
		}
	}
}

func getLogger() *log.Logger {
	if rawLog == nil {
		if *LogOutput == "" {
			rawLog = log.New(os.Stderr, "", log.LstdFlags)
		} else {
			flag := syscall.O_CREAT | syscall.O_APPEND | syscall.O_RDWR
			perm := os.FileMode(0666)
			var file *os.File
			file, err := os.OpenFile(*LogOutput, flag, perm)
			if err != nil {
				panic(fmt.Sprintf("can't open %s log file", *LogOutput))
			}
			rawLog = log.New(file, "", log.LstdFlags)
		}
	}
	return rawLog
}

type AdminError string

func (e AdminError) Error() string {
	return string(e)
}

func (stats *statsRecord) GetStats() Stats {
	return stats
}

func (admin *adminServer) GetStats() Stats {
	return admin.stats
}

/*
 * Blocks current goroutine. Call http /shutdown to shutdown.
 */
func (admin *adminServer) StartToLive(adminPort int, jsonLineBreak bool, registers []func(*http.ServeMux)) error {
	// only start a single copy
	adminPortString := strconv.Itoa(adminPort)
	statsHttpImpl := &statsHttp{admin.stats, ":" + adminPortString}
	statsJson := &statsHttpJson{statsHttpImpl, jsonLineBreak}
	statsTxt := (*statsHttpTxt)(statsHttpImpl)

	shutdown := make(chan int)
	serverError := make(chan error)

	mux := http.NewServeMux()
	mux.Handle("/stats.json", statsJson)
	mux.Handle("/stats.txt", statsTxt)
	mux.HandleFunc("/shutdown", func(w http.ResponseWriter, r *http.Request) {
		fmt.Fprintf(w, "Bye\n")
		shutdown <- 0
	})

	// register other handlers
	if registers != nil {
		for _, register := range registers {
			register(mux)
		}
	}

	server := http.Server{
		statsHttpImpl.address,
		mux,
		18 * time.Second,
		10 * time.Second,
		100,
		nil,
		nil,
	}

	log.Println("Base admin server started on", adminPortString)
	log.Println("Logging to", *LogOutput)

	go func() {
		serverError <- server.ListenAndServe()
	}()

	select {
	case er := <-serverError:
		return AdminError("Can't start up server, error was: " + er.Error())
	case <-shutdown:
		logger.LogInfo("Shutdown requested")
	}

	if admin.shutdownHook != nil {
		admin.shutdownHook()
	}

	return nil
}

func AdminServer() *adminServer {
	adminLock.Lock()
	defer adminLock.Unlock()
	if admin == nil {
		admin = &adminServer{NewStats(*StatsSampleSize), nil}

		// some basic stats
		admin.stats.AddGauge("uptime", func() float64 {
			return float64(time.Now().Unix() - StartUpTime)
		})
		// TODO: other basic stats, such as branch name. How to do that with go's build system?
	}
	return admin
}

/*
 * Main entry function of gostrich
 */
func StartToLive(registers []func(*http.ServeMux)) error {
	ncpu := *NumCPU

	logger.LogInfoF(func() interface{} {
		return fmt.Sprintf("Admin staring to live, with admin port of %v and debug port of %v with %v CPUs",
			*AdminPort+*PortOffset, *DebugPort+*PortOffset, ncpu)
	})

	if ncpu == 0 {
		ncpu = runtime.NumCPU()
	}
	runtime.GOMAXPROCS(ncpu)

	if *CpuProfile != "" {
		logger.LogInfo("Enabling profiling")
		f, err := os.Create(*CpuProfile)
		if err != nil {
			logger.LogInfo(err) //TODO log fatal
		}
		pprof.StartCPUProfile(f)
	}

	// starts up debugging server
	go func() {
		logger.LogInfo(fmt.Sprintf("%v", http.ListenAndServe(":"+strconv.Itoa(*DebugPort+*PortOffset), nil)))
	}()
	//making sure stats are created.
	AdminServer()
	admin.shutdownHook = func() {
		if *CpuProfile != "" {
			pprof.StopCPUProfile()
		}
		logger.LogInfo("Shutdown gostrich.")
	}
	return admin.StartToLive(*AdminPort+*PortOffset, *JsonLineBreak, registers)
}

func UpdatePort(address string, offset int) string {
	parts := strings.Split(address, ":")
	if len(parts) == 1 {
		port, err := strconv.Atoi(parts[0])
		if err != nil {
			panic("unknown address format")
		}
		return strconv.Itoa(port + offset)
	} else if len(parts) == 2 {
		port, err := strconv.Atoi(parts[1])
		if err != nil {
			panic("unknown address format")
		}
		return parts[0] + ":" + strconv.Itoa(port+offset)
	} else {
		panic("unknown address format")
	}
	return ""
}

// Int64 slice that allows sorting
type Int64Slice []int64

func (ints Int64Slice) Len() int {
	return len([]int64(ints))
}
func (ints Int64Slice) Less(i, j int) bool {
	slice := []int64(ints)
	return slice[i] < slice[j]
}
func (ints Int64Slice) Swap(i, j int) {
	slice := []int64(ints)
	slice[i], slice[j] = slice[j], slice[i]
}

type QpsTracker struct {
	c      [2]int32
	e      [2]int32
	active int64
	ticker *time.Ticker
}

func NewQpsTracker(span time.Duration) *QpsTracker {
	t := new(QpsTracker)
	t.ticker = time.NewTicker(span)
	go func() {
		for {
			<-t.ticker.C // block till next second
			current := atomic.AddInt64(&t.active, 1)
			// we might miss a request or two, fine for this purpose.
			atomic.StoreInt32(&t.c[current%2], 0)
			atomic.StoreInt32(&t.e[current%2], 0)
		}
	}()
	return t
}

func (t *QpsTracker) Record(err bool) {
	atomic.AddInt32(&t.c[int(atomic.LoadInt64(&t.active)%2)], 1)
	if err {
		atomic.AddInt32(&t.e[int(atomic.LoadInt64(&t.active)%2)], 1)
	}
}

// returns ticks of current and previous seconds
func (t *QpsTracker) Ticks() (c1, e1, c2, e2 int32) {
	c1 = atomic.LoadInt32(&t.c[int((atomic.LoadInt64(&t.active)+int64(1))%2)])
	e1 = atomic.LoadInt32(&t.e[int((atomic.LoadInt64(&t.active)+int64(1))%2)])
	c2 = atomic.LoadInt32(&t.c[int((atomic.LoadInt64(&t.active))%2)])
	e2 = atomic.LoadInt32(&t.e[int((atomic.LoadInt64(&t.active))%2)])
	return
}

// do something based on chance. If c is greater than 1, this will do the thing potentially
// multiple times (up sample).
func DoWithChance(c float32, fn func()) {
	if c >= 1 {
		// up sample
		for i := float32(1); i <= c; i += 1 {
			fn()
		}
	} else {
		// otherwise throw a dice
		if rand.Float32() < c {
			fn()
		}
	}
	return
}

// Logger
type Logger interface {
	LogDbg(msg interface{})
	LogDbgF(msg func() interface{})
	LogInfo(msg interface{})
	LogInfoF(msg func() interface{})
	LogWarn(msg interface{})
	LogWarnF(msg func() interface{})
	LogErr(msg interface{})
	LogErrF(msg func() interface{})
}

type NamedLogger string

func (l NamedLogger) LogDbg(msg interface{}) {
	if *LogLevel <= 0 {
		getLogger().Printf("%v DBG: %v", l, msg)
	}
}

func (l NamedLogger) LogDbgF(msg func() interface{}) {
	if *LogLevel <= 0 {
		getLogger().Printf("%v DBG: %v", l, msg())
	}
}

func (l NamedLogger) LogInfo(msg interface{}) {
	if *LogLevel <= 1 {
		getLogger().Printf("%v INFO: %v", l, msg)
	}
}

func (l NamedLogger) LogInfoF(msg func() interface{}) {
	if *LogLevel <= 1 {
		getLogger().Printf("%v INFO: %v", l, msg())
	}
}

func (l NamedLogger) LogWarn(msg interface{}) {
	if *LogLevel <= 2 {
		getLogger().Printf("%v WARN: %v", l, msg)
	}
}

func (l NamedLogger) LogWarnF(msg func() interface{}) {
	if *LogLevel <= 2 {
		getLogger().Printf("%v WARN: %v", l, msg())
	}
}

func (l NamedLogger) LogErr(msg interface{}) {
	if *LogLevel <= 3 {
		getLogger().Printf("%v ERR: %v", l, msg)
	}
}

func (l NamedLogger) LogErrF(msg func() interface{}) {
	if *LogLevel <= 3 {
		getLogger().Printf("%v ERR: %v", l, msg())
	}
}<|MERGE_RESOLUTION|>--- conflicted
+++ resolved
@@ -22,11 +22,7 @@
 	"sync"
 	"sync/atomic"
 	"time"
-<<<<<<< HEAD
-=======
-	"math/rand"
 	"syscall"
->>>>>>> 0b9a6ea7
 )
 
 //TODO: docs
